[tool.poetry]
name = "gendalf"
version = "0.3.0"
description = "A Python codegen tool for transport layers in DDD, supporting most popular transport / API frameworks."
authors = ["zerlok <danil.troshnev@gmail.com>"]
readme = "README.md"
license = "MIT"
keywords = [
    "python",
    "codegen",
]
classifiers = [
    "Development Status :: 3 - Alpha",
    "Intended Audience :: Developers",
    "Operating System :: OS Independent",
    "Topic :: Software Development :: Code Generators",
    "Typing :: Typed",
]

[tool.poetry.urls]
Homepage = "https://github.com/zerlok/gendalf"
Issues = "https://github.com/zerlok/gendalf/issues"

[tool.poetry.scripts]
gendalf = "gendalf.cli:cli"

[tool.poetry.dependencies]
python = "^3.9"
click = { version = "^8.1.8", optional = true }
<<<<<<< HEAD
astlab = {path = "../astlab", develop = true}
sqlglot = {version = "^27.6.0", optional = true, extras = ["rs"]}
asyncpg = {version = "^0.30.0", optional = true}
=======
astlab = "^0.4.3"
>>>>>>> b078e665

[tool.poetry.group.dev.dependencies]
mypy = "^1.13.0"
pytest = "^8.3.3"
pytest-cov = "^6.0.0"
ruff = ">=0.7.4,<1"
pytest-asyncio = "^1.1.0"
asyncpg-stubs = "^0.30.2"

[tool.poetry.group.examples.dependencies]
httpx = "^0.28.1"
uvicorn = ">=0.34,<0.36"
fastapi = ">=0.115.7,<0.117.0"
httpx-ws = "^0.7.1"
aiohttp = "^3.12.14"

[tool.poetry.extras]
cli = ["click"]
sql = ["sqlglot"]
examples = ["uvicorn", "fastapi", "httpx-ws", "aiohttp", "asyncpg"]

[build-system]
requires = ["poetry-core"]
build-backend = "poetry.core.masonry.api"


[tool.ruff]
target-version = "py39"
extend-exclude = ["examples/**/generated"]
force-exclude = true
line-length = 120
output-format = "pylint"

[tool.ruff.lint]
select = ["ALL"]
ignore = [
    "ANN", # because we use mypy
    "D", # TODO: add docstrings to public code
    "FA", # TODO: consider should we use __annotations__
    "TD", # no task tracking
    "FIX", # TODO: consider enable it against new code on pull requests
    "COM812", # because ruff format suggests to skip it
    "ISC001", # because ruff format suggests to skip it
    "RET505", # clashes with mypy exhaustiveness check
    "S101", # allow asserts for tests checks and mypy help
    # TODO: stop ignore this rule
    "A005", # waiting for fix: https://github.com/astral-sh/ruff/issues/15399#event-16176023176
    # TODO: stop ignore this rule
    "UP007", # because of 3.9 support
    # TODO: stop ignore this rule
    "SIM117", # because ast builder 2.0 uses with statement to build contextual scope statemetns
    "ARG002", # because `ruff` can't handle `override` from internal `gendalf._typing`.
    "UP045", # because of 3.9 support
]

[tool.ruff.lint.per-file-ignores]
# CLI is built with `click` framework
"examples/**" = [
    "INP001", # allow implicit namespace packages in examples dir.
    "T201", # allow `print` in examples.
    "PLC0415", # allow imports in all places.
]
"src/gendalf/cli.py" = [
    "FBT001", # CLI commands can use non keyword flag options
    "PLR0913", # CLI commands can use a lots of arguments and options
]
"tests/**" = [
    "PLR0913", # test functions can use a lots of arguments and fixtures
]


[tool.mypy]
mypy_path = ["src", "examples/my_greeter/generated", "examples/my_greeter/src"]
files = ["examples/my_greeter", "src", "tests"]
explicit_package_bases = true
strict = true
disallow_any_unimported = true
disallow_any_expr = true
disallow_any_decorated = true
disallow_any_explicit = true
disallow_any_generics = true
disallow_subclassing_any = true
disallow_untyped_calls = true
disallow_untyped_defs = true
disallow_incomplete_defs = true
disallow_untyped_decorators = true
warn_redundant_casts = true
warn_unused_ignores = true
warn_no_return = true
warn_return_any = true
warn_unreachable = true
strict_equality = true
strict_optional = true
enable_error_code = [
    "redundant-self",
    "redundant-expr",
    "possibly-undefined",
    "truthy-bool",
    "truthy-iterable",
    "ignore-without-code",
    "unused-awaitable",
    "explicit-override",
    "mutable-override",
    "unimported-reveal",
    "narrowed-type-not-subtype",
]

# NOTE: in some modules it's hard to disallow `typing.Any` completely, so allow it (e.g. `click` has `typing.Any` in
# some decorators).
[[tool.mypy.overrides]]
module = [
    "gendalf.cli",
    "gendalf.entrypoint.inspection",
    "gendalf.generator.dto.type_inspection.visitor.trait",
]
disallow_any_expr = false

# NOTE: allow return `typing.Any` in test fixtures (e.g. mock objects created with `create_autospec`)
[[tool.mypy.overrides]]
module = ["tests.*"]
disallow_any_expr = false
disallow_any_explicit = false
warn_return_any = false

# NOTE: simplify typings, e.g. avoid `if TYPE_CHECKING` statements to keep code more clear.
[[tool.mypy.overrides]]
module = [
    "my_service.*",
]
disable_error_code = [
    "explicit-override",
]

# NOTE: httpx, fastapi, aiohttp, asyncpg may return `Any`
[[tool.mypy.overrides]]
module = [
    "examples.my_greeter.client",
    "api.fastapi.*",
    "api.aiohttp.*",
    "db.*",
]
disallow_any_expr = false
disallow_any_explicit = false

# NOTE: pydantic models are built on top of `BaseModel` which is always contains `Any`
[[tool.mypy.overrides]]
module = [
    "api.fastapi.model",
    "api.aiohttp.model",
]
disallow_any_decorated = false

# NOTE: httpx_ws has mypy issues
[[tool.mypy.overrides]]
module = [
    "api.fastapi.client",
]
disable_error_code = ["var-annotated"]

# NOTE: aiohttp client has mypy issues
[[tool.mypy.overrides]]
module = [
    "api.aiohttp.client",
]
disable_error_code = ["unreachable"]

[tool.pytest.ini_options]
pythonpath = ["src", "examples/my_greeter/generated", "examples/my_greeter/src"]
addopts = [
    "--cov=src",
    "--cov-report=term-missing",
]
testpaths = [
    "tests",
]
asyncio_mode = "auto"
asyncio_default_fixture_loop_scope = "function"

[tool.coverage.run]
branch = true

[tool.coverage.report]
exclude_lines = [
    "pragma: no cover",
    "@abc.abstractmethod",
    "if __name__ == .__main__.:",
    "if t.TYPE_CHECKING:",
]
show_missing = true<|MERGE_RESOLUTION|>--- conflicted
+++ resolved
@@ -27,13 +27,9 @@
 [tool.poetry.dependencies]
 python = "^3.9"
 click = { version = "^8.1.8", optional = true }
-<<<<<<< HEAD
-astlab = {path = "../astlab", develop = true}
+astlab = "^0.4.3"
 sqlglot = {version = "^27.6.0", optional = true, extras = ["rs"]}
 asyncpg = {version = "^0.30.0", optional = true}
-=======
-astlab = "^0.4.3"
->>>>>>> b078e665
 
 [tool.poetry.group.dev.dependencies]
 mypy = "^1.13.0"
