from __future__ import annotations

import typing as t
from dataclasses import dataclass
from functools import partial

T = t.TypeVar("T")


@dataclass(frozen=True)
class EntrypointConfig:
    name: t.Optional[str] = None
    version: t.Optional[str] = None


__ENTRYPOINT_CONFIG_ATTR: t.Final[str] = """__gendalf_entrypoint_config__"""


@t.overload
def entrypoint(obj: type[T]) -> type[T]: ...


@t.overload
def entrypoint(*, name: str) -> t.Callable[[type[T]], type[T]]: ...


def entrypoint(
    obj: t.Optional[type[T]] = None,
    name: t.Optional[str] = None,
) -> t.Union[type[T], t.Callable[[type[T]], type[T]]]:
    return (
        _mark_entrypoint(obj, EntrypointConfig())
        if obj is not None
        # NOTE: mypy thinks that `T` of `_mark_entrypoint` is not the same `T` of `entrypoint`
<<<<<<< HEAD
        else t.cast(t.Callable[[type[T]], type[T]], partial(_mark_entrypoint, options=EntrypointConfig(name=name)))
=======
        else t.cast("t.Callable[[type[T]], type[T]]", partial(_mark_entrypoint, options=EntrypointOptions(name=name)))
>>>>>>> 7eba44e6
    )


def _mark_entrypoint(obj: type[T], options: EntrypointConfig) -> type[T]:
    setattr(obj, __ENTRYPOINT_CONFIG_ATTR, options)
    return obj


def get_entrypoint_options(obj: object) -> t.Optional[EntrypointConfig]:
    opts: object = getattr(obj, __ENTRYPOINT_CONFIG_ATTR, None)
    assert opts is None or isinstance(opts, EntrypointConfig)
    return opts<|MERGE_RESOLUTION|>--- conflicted
+++ resolved
@@ -32,11 +32,7 @@
         _mark_entrypoint(obj, EntrypointConfig())
         if obj is not None
         # NOTE: mypy thinks that `T` of `_mark_entrypoint` is not the same `T` of `entrypoint`
-<<<<<<< HEAD
-        else t.cast(t.Callable[[type[T]], type[T]], partial(_mark_entrypoint, options=EntrypointConfig(name=name)))
-=======
-        else t.cast("t.Callable[[type[T]], type[T]]", partial(_mark_entrypoint, options=EntrypointOptions(name=name)))
->>>>>>> 7eba44e6
+        else t.cast("t.Callable[[type[T]], type[T]]", partial(_mark_entrypoint, options=EntrypointConfig(name=name)))
     )
 
 
